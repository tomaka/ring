/* Copyright (C) 1995-1997 Eric Young (eay@cryptsoft.com)
 * All rights reserved.
 *
 * This package is an SSL implementation written
 * by Eric Young (eay@cryptsoft.com).
 * The implementation was written so as to conform with Netscapes SSL.
 *
 * This library is free for commercial and non-commercial use as long as
 * the following conditions are aheared to.  The following conditions
 * apply to all code found in this distribution, be it the RC4, RSA,
 * lhash, DES, etc., code; not just the SSL code.  The SSL documentation
 * included with this distribution is covered by the same copyright terms
 * except that the holder is Tim Hudson (tjh@cryptsoft.com).
 *
 * Copyright remains Eric Young's, and as such any Copyright notices in
 * the code are not to be removed.
 * If this package is used in a product, Eric Young should be given attribution
 * as the author of the parts of the library used.
 * This can be in the form of a textual message at program startup or
 * in documentation (online or textual) provided with the package.
 *
 * Redistribution and use in source and binary forms, with or without
 * modification, are permitted provided that the following conditions
 * are met:
 * 1. Redistributions of source code must retain the copyright
 *    notice, this list of conditions and the following disclaimer.
 * 2. Redistributions in binary form must reproduce the above copyright
 *    notice, this list of conditions and the following disclaimer in the
 *    documentation and/or other materials provided with the distribution.
 * 3. All advertising materials mentioning features or use of this software
 *    must display the following acknowledgement:
 *    "This product includes cryptographic software written by
 *     Eric Young (eay@cryptsoft.com)"
 *    The word 'cryptographic' can be left out if the rouines from the library
 *    being used are not cryptographic related :-).
 * 4. If you include any Windows specific code (or a derivative thereof) from
 *    the apps directory (application code) you must include an acknowledgement:
 *    "This product includes software written by Tim Hudson (tjh@cryptsoft.com)"
 *
 * THIS SOFTWARE IS PROVIDED BY ERIC YOUNG ``AS IS'' AND
 * ANY EXPRESS OR IMPLIED WARRANTIES, INCLUDING, BUT NOT LIMITED TO, THE
 * IMPLIED WARRANTIES OF MERCHANTABILITY AND FITNESS FOR A PARTICULAR PURPOSE
 * ARE DISCLAIMED.  IN NO EVENT SHALL THE AUTHOR OR CONTRIBUTORS BE LIABLE
 * FOR ANY DIRECT, INDIRECT, INCIDENTAL, SPECIAL, EXEMPLARY, OR CONSEQUENTIAL
 * DAMAGES (INCLUDING, BUT NOT LIMITED TO, PROCUREMENT OF SUBSTITUTE GOODS
 * OR SERVICES; LOSS OF USE, DATA, OR PROFITS; OR BUSINESS INTERRUPTION)
 * HOWEVER CAUSED AND ON ANY THEORY OF LIABILITY, WHETHER IN CONTRACT, STRICT
 * LIABILITY, OR TORT (INCLUDING NEGLIGENCE OR OTHERWISE) ARISING IN ANY WAY
 * OUT OF THE USE OF THIS SOFTWARE, EVEN IF ADVISED OF THE POSSIBILITY OF
 * SUCH DAMAGE.
 *
 * The licence and distribution terms for any publically available version or
 * derivative of this code cannot be changed.  i.e. this code cannot simply be
 * copied and put under another distribution licence
 * [including the GNU Public Licence.]
 */
/* ====================================================================
 * Copyright (c) 1998-2006 The OpenSSL Project.  All rights reserved.
 *
 * Redistribution and use in source and binary forms, with or without
 * modification, are permitted provided that the following conditions
 * are met:
 *
 * 1. Redistributions of source code must retain the above copyright
 *    notice, this list of conditions and the following disclaimer.
 *
 * 2. Redistributions in binary form must reproduce the above copyright
 *    notice, this list of conditions and the following disclaimer in
 *    the documentation and/or other materials provided with the
 *    distribution.
 *
 * 3. All advertising materials mentioning features or use of this
 *    software must display the following acknowledgment:
 *    "This product includes software developed by the OpenSSL Project
 *    for use in the OpenSSL Toolkit. (http://www.openssl.org/)"
 *
 * 4. The names "OpenSSL Toolkit" and "OpenSSL Project" must not be used to
 *    endorse or promote products derived from this software without
 *    prior written permission. For written permission, please contact
 *    openssl-core@openssl.org.
 *
 * 5. Products derived from this software may not be called "OpenSSL"
 *    nor may "OpenSSL" appear in their names without prior written
 *    permission of the OpenSSL Project.
 *
 * 6. Redistributions of any form whatsoever must retain the following
 *    acknowledgment:
 *    "This product includes software developed by the OpenSSL Project
 *    for use in the OpenSSL Toolkit (http://www.openssl.org/)"
 *
 * THIS SOFTWARE IS PROVIDED BY THE OpenSSL PROJECT ``AS IS'' AND ANY
 * EXPRESSED OR IMPLIED WARRANTIES, INCLUDING, BUT NOT LIMITED TO, THE
 * IMPLIED WARRANTIES OF MERCHANTABILITY AND FITNESS FOR A PARTICULAR
 * PURPOSE ARE DISCLAIMED.  IN NO EVENT SHALL THE OpenSSL PROJECT OR
 * ITS CONTRIBUTORS BE LIABLE FOR ANY DIRECT, INDIRECT, INCIDENTAL,
 * SPECIAL, EXEMPLARY, OR CONSEQUENTIAL DAMAGES (INCLUDING, BUT
 * NOT LIMITED TO, PROCUREMENT OF SUBSTITUTE GOODS OR SERVICES;
 * LOSS OF USE, DATA, OR PROFITS; OR BUSINESS INTERRUPTION)
 * HOWEVER CAUSED AND ON ANY THEORY OF LIABILITY, WHETHER IN CONTRACT,
 * STRICT LIABILITY, OR TORT (INCLUDING NEGLIGENCE OR OTHERWISE)
 * ARISING IN ANY WAY OUT OF THE USE OF THIS SOFTWARE, EVEN IF ADVISED
 * OF THE POSSIBILITY OF SUCH DAMAGE.
 * ====================================================================
 *
 * This product includes cryptographic software written by Eric Young
 * (eay@cryptsoft.com).  This product includes software written by Tim
 * Hudson (tjh@cryptsoft.com).
 *
 */
/* ====================================================================
 * Copyright 2002 Sun Microsystems, Inc. ALL RIGHTS RESERVED.
 *
 * Portions of the attached software ("Contribution") are developed by
 * SUN MICROSYSTEMS, INC., and are contributed to the OpenSSL project.
 *
 * The Contribution is licensed pursuant to the Eric Young open source
 * license provided above.
 *
 * The binary polynomial arithmetic software is originally written by
 * Sheueling Chang Shantz and Douglas Stebila of Sun Microsystems
 * Laboratories. */

#ifndef OPENSSL_HEADER_BN_INTERNAL_H
#define OPENSSL_HEADER_BN_INTERNAL_H

#include <GFp/base.h>

#if defined(OPENSSL_X86_64) && defined(_MSC_VER)
#pragma warning(push, 3)
#include <intrin.h>
#pragma warning(pop)
#pragma intrinsic(_umul128)
#endif

#include "../../internal.h"

#if defined(__cplusplus)
extern "C" {
#endif

#if defined(OPENSSL_64_BIT)

#if !defined(_MSC_VER)
// MSVC doesn't support two-word integers on 64-bit.
#define BN_ULLONG	uint128_t
#endif

#define BN_BITS2	64
#define BN_BYTES	8
#define BN_MASK2	(0xffffffffffffffffUL)
#define BN_MONT_CTX_N0_LIMBS 1
#define BN_MONT_CTX_N0(hi, lo) TOBN(hi, lo), 0
#define TOBN(hi, lo) ((BN_ULONG)(hi) << 32 | (lo))

#elif defined(OPENSSL_32_BIT)

#define BN_ULLONG	uint64_t
#define BN_BITS2	32
#define BN_BYTES	4
#define BN_MASK2	(0xffffffffUL)
<<<<<<< HEAD
/* On some 32-bit platforms, Montgomery multiplication is done using 64-bit
 * arithmetic with SIMD instructions. On such platforms, |BN_MONT_CTX::n0|
 * needs to be two words long. Only certain 32-bit platforms actually make use
 * of n0[1] and shorter R value would suffice for the others. However,
 * currently only the assembly files know which is which. */
=======
#define BN_MASK2l	(0xffffUL)
#define BN_MASK2h1	(0xffff8000UL)
#define BN_MASK2h	(0xffff0000UL)
// On some 32-bit platforms, Montgomery multiplication is done using 64-bit
// arithmetic with SIMD instructions. On such platforms, |BN_MONT_CTX::n0|
// needs to be two words long. Only certain 32-bit platforms actually make use
// of n0[1] and shorter R value would suffice for the others. However,
// currently only the assembly files know which is which.
>>>>>>> 808f8329
#define BN_MONT_CTX_N0_LIMBS 2
#define BN_MONT_CTX_N0(hi, lo) TOBN(hi, lo)
#define TOBN(hi, lo) (lo), (hi)

#else
#error "Must define either OPENSSL_32_BIT or OPENSSL_64_BIT"
#endif


BN_ULONG GFp_bn_mul_add_words(BN_ULONG *rp, const BN_ULONG *ap, int num,
                              BN_ULONG w);
BN_ULONG GFp_bn_mul_words(BN_ULONG *rp, const BN_ULONG *ap, int num,
                          BN_ULONG w);
BN_ULONG GFp_bn_sub_words(BN_ULONG *rp, const BN_ULONG *ap, const BN_ULONG *bp,
                          int num);

<<<<<<< HEAD
/* |num| must be at least 4, at least on x86.
 *
 * In other forks, |bn_mul_mont| returns an |int| indicating whether it
 * actually did the multiplication. All our implementations always do the
 * multiplication, and forcing callers to deal with the possibility of it
 * failing just leads to further problems. */
void GFp_bn_mul_mont(BN_ULONG *rp, const BN_ULONG *ap, const BN_ULONG *bp,
                     const BN_ULONG *np, const BN_ULONG *n0, int num);
=======
#if defined(BN_ULLONG)
#define Lw(t) (((BN_ULONG)(t))&BN_MASK2)
#define Hw(t) (((BN_ULONG)((t)>>BN_BITS2))&BN_MASK2)
#endif

// bn_correct_top decrements |bn->top| until |bn->d[top-1]| is non-zero or
// until |top| is zero. If |bn| is zero, |bn->neg| is set to zero.
void bn_correct_top(BIGNUM *bn);

// bn_wexpand ensures that |bn| has at least |words| works of space without
// altering its value. It returns one on success or zero on allocation
// failure.
int bn_wexpand(BIGNUM *bn, size_t words);

// bn_expand acts the same as |bn_wexpand|, but takes a number of bits rather
// than a number of words.
int bn_expand(BIGNUM *bn, size_t bits);

// bn_set_words sets |bn| to the value encoded in the |num| words in |words|,
// least significant word first.
int bn_set_words(BIGNUM *bn, const BN_ULONG *words, size_t num);

BN_ULONG bn_mul_add_words(BN_ULONG *rp, const BN_ULONG *ap, int num, BN_ULONG w);
BN_ULONG bn_mul_words(BN_ULONG *rp, const BN_ULONG *ap, int num, BN_ULONG w);
void     bn_sqr_words(BN_ULONG *rp, const BN_ULONG *ap, int num);
BN_ULONG bn_add_words(BN_ULONG *rp, const BN_ULONG *ap, const BN_ULONG *bp,int num);
BN_ULONG bn_sub_words(BN_ULONG *rp, const BN_ULONG *ap, const BN_ULONG *bp,int num);

void bn_mul_comba4(BN_ULONG *r, BN_ULONG *a, BN_ULONG *b);
void bn_mul_comba8(BN_ULONG *r, BN_ULONG *a, BN_ULONG *b);
void bn_sqr_comba8(BN_ULONG *r, const BN_ULONG *a);
void bn_sqr_comba4(BN_ULONG *r, const BN_ULONG *a);

// bn_cmp_words returns a value less than, equal to or greater than zero if
// the, length |n|, array |a| is less than, equal to or greater than |b|.
int bn_cmp_words(const BN_ULONG *a, const BN_ULONG *b, int n);

// bn_cmp_words returns a value less than, equal to or greater than zero if the
// array |a| is less than, equal to or greater than |b|. The arrays can be of
// different lengths: |cl| gives the minimum of the two lengths and |dl| gives
// the length of |a| minus the length of |b|.
int bn_cmp_part_words(const BN_ULONG *a, const BN_ULONG *b, int cl, int dl);

int bn_mul_mont(BN_ULONG *rp, const BN_ULONG *ap, const BN_ULONG *bp,
                const BN_ULONG *np, const BN_ULONG *n0, int num);

uint64_t bn_mont_n0(const BIGNUM *n);
int bn_mod_exp_base_2_vartime(BIGNUM *r, unsigned p, const BIGNUM *n);
>>>>>>> 808f8329

static inline void bn_umult_lohi(BN_ULONG *low_out, BN_ULONG *high_out,
                                 BN_ULONG a, BN_ULONG b) {
#if defined(OPENSSL_X86_64) && defined(_MSC_VER)
  *low_out = _umul128(a, b, high_out);
#else
  BN_ULLONG result = (BN_ULLONG)a * b;
  *low_out = (BN_ULONG)result;
  *high_out = (BN_ULONG)(result >> BN_BITS2);
#endif
<<<<<<< HEAD
}
=======

// bn_mod_inverse_prime sets |out| to the modular inverse of |a| modulo |p|,
// computed with Fermat's Little Theorem. It returns one on success and zero on
// error. If |mont_p| is NULL, one will be computed temporarily.
int bn_mod_inverse_prime(BIGNUM *out, const BIGNUM *a, const BIGNUM *p,
                         BN_CTX *ctx, const BN_MONT_CTX *mont_p);

// bn_mod_inverse_secret_prime behaves like |bn_mod_inverse_prime| but uses
// |BN_mod_exp_mont_consttime| instead of |BN_mod_exp_mont| in hopes of
// protecting the exponent.
int bn_mod_inverse_secret_prime(BIGNUM *out, const BIGNUM *a, const BIGNUM *p,
                                BN_CTX *ctx, const BN_MONT_CTX *mont_p);

// bn_jacobi returns the Jacobi symbol of |a| and |b| (which is -1, 0 or 1), or
// -2 on error.
int bn_jacobi(const BIGNUM *a, const BIGNUM *b, BN_CTX *ctx);
>>>>>>> 808f8329


#if defined(__cplusplus)
}  // extern C
#endif

#endif  // OPENSSL_HEADER_BN_INTERNAL_H<|MERGE_RESOLUTION|>--- conflicted
+++ resolved
@@ -158,22 +158,11 @@
 #define BN_BITS2	32
 #define BN_BYTES	4
 #define BN_MASK2	(0xffffffffUL)
-<<<<<<< HEAD
-/* On some 32-bit platforms, Montgomery multiplication is done using 64-bit
- * arithmetic with SIMD instructions. On such platforms, |BN_MONT_CTX::n0|
- * needs to be two words long. Only certain 32-bit platforms actually make use
- * of n0[1] and shorter R value would suffice for the others. However,
- * currently only the assembly files know which is which. */
-=======
-#define BN_MASK2l	(0xffffUL)
-#define BN_MASK2h1	(0xffff8000UL)
-#define BN_MASK2h	(0xffff0000UL)
 // On some 32-bit platforms, Montgomery multiplication is done using 64-bit
 // arithmetic with SIMD instructions. On such platforms, |BN_MONT_CTX::n0|
 // needs to be two words long. Only certain 32-bit platforms actually make use
 // of n0[1] and shorter R value would suffice for the others. However,
-// currently only the assembly files know which is which.
->>>>>>> 808f8329
+// currently only the assembly files know which is which. */
 #define BN_MONT_CTX_N0_LIMBS 2
 #define BN_MONT_CTX_N0(hi, lo) TOBN(hi, lo)
 #define TOBN(hi, lo) (lo), (hi)
@@ -190,65 +179,14 @@
 BN_ULONG GFp_bn_sub_words(BN_ULONG *rp, const BN_ULONG *ap, const BN_ULONG *bp,
                           int num);
 
-<<<<<<< HEAD
-/* |num| must be at least 4, at least on x86.
- *
- * In other forks, |bn_mul_mont| returns an |int| indicating whether it
- * actually did the multiplication. All our implementations always do the
- * multiplication, and forcing callers to deal with the possibility of it
- * failing just leads to further problems. */
+// |num| must be at least 4, at least on x86.
+//
+// In other forks, |bn_mul_mont| returns an |int| indicating whether it
+// actually did the multiplication. All our implementations always do the
+// multiplication, and forcing callers to deal with the possibility of it
+// failing just leads to further problems. */
 void GFp_bn_mul_mont(BN_ULONG *rp, const BN_ULONG *ap, const BN_ULONG *bp,
                      const BN_ULONG *np, const BN_ULONG *n0, int num);
-=======
-#if defined(BN_ULLONG)
-#define Lw(t) (((BN_ULONG)(t))&BN_MASK2)
-#define Hw(t) (((BN_ULONG)((t)>>BN_BITS2))&BN_MASK2)
-#endif
-
-// bn_correct_top decrements |bn->top| until |bn->d[top-1]| is non-zero or
-// until |top| is zero. If |bn| is zero, |bn->neg| is set to zero.
-void bn_correct_top(BIGNUM *bn);
-
-// bn_wexpand ensures that |bn| has at least |words| works of space without
-// altering its value. It returns one on success or zero on allocation
-// failure.
-int bn_wexpand(BIGNUM *bn, size_t words);
-
-// bn_expand acts the same as |bn_wexpand|, but takes a number of bits rather
-// than a number of words.
-int bn_expand(BIGNUM *bn, size_t bits);
-
-// bn_set_words sets |bn| to the value encoded in the |num| words in |words|,
-// least significant word first.
-int bn_set_words(BIGNUM *bn, const BN_ULONG *words, size_t num);
-
-BN_ULONG bn_mul_add_words(BN_ULONG *rp, const BN_ULONG *ap, int num, BN_ULONG w);
-BN_ULONG bn_mul_words(BN_ULONG *rp, const BN_ULONG *ap, int num, BN_ULONG w);
-void     bn_sqr_words(BN_ULONG *rp, const BN_ULONG *ap, int num);
-BN_ULONG bn_add_words(BN_ULONG *rp, const BN_ULONG *ap, const BN_ULONG *bp,int num);
-BN_ULONG bn_sub_words(BN_ULONG *rp, const BN_ULONG *ap, const BN_ULONG *bp,int num);
-
-void bn_mul_comba4(BN_ULONG *r, BN_ULONG *a, BN_ULONG *b);
-void bn_mul_comba8(BN_ULONG *r, BN_ULONG *a, BN_ULONG *b);
-void bn_sqr_comba8(BN_ULONG *r, const BN_ULONG *a);
-void bn_sqr_comba4(BN_ULONG *r, const BN_ULONG *a);
-
-// bn_cmp_words returns a value less than, equal to or greater than zero if
-// the, length |n|, array |a| is less than, equal to or greater than |b|.
-int bn_cmp_words(const BN_ULONG *a, const BN_ULONG *b, int n);
-
-// bn_cmp_words returns a value less than, equal to or greater than zero if the
-// array |a| is less than, equal to or greater than |b|. The arrays can be of
-// different lengths: |cl| gives the minimum of the two lengths and |dl| gives
-// the length of |a| minus the length of |b|.
-int bn_cmp_part_words(const BN_ULONG *a, const BN_ULONG *b, int cl, int dl);
-
-int bn_mul_mont(BN_ULONG *rp, const BN_ULONG *ap, const BN_ULONG *bp,
-                const BN_ULONG *np, const BN_ULONG *n0, int num);
-
-uint64_t bn_mont_n0(const BIGNUM *n);
-int bn_mod_exp_base_2_vartime(BIGNUM *r, unsigned p, const BIGNUM *n);
->>>>>>> 808f8329
 
 static inline void bn_umult_lohi(BN_ULONG *low_out, BN_ULONG *high_out,
                                  BN_ULONG a, BN_ULONG b) {
@@ -259,26 +197,7 @@
   *low_out = (BN_ULONG)result;
   *high_out = (BN_ULONG)(result >> BN_BITS2);
 #endif
-<<<<<<< HEAD
 }
-=======
-
-// bn_mod_inverse_prime sets |out| to the modular inverse of |a| modulo |p|,
-// computed with Fermat's Little Theorem. It returns one on success and zero on
-// error. If |mont_p| is NULL, one will be computed temporarily.
-int bn_mod_inverse_prime(BIGNUM *out, const BIGNUM *a, const BIGNUM *p,
-                         BN_CTX *ctx, const BN_MONT_CTX *mont_p);
-
-// bn_mod_inverse_secret_prime behaves like |bn_mod_inverse_prime| but uses
-// |BN_mod_exp_mont_consttime| instead of |BN_mod_exp_mont| in hopes of
-// protecting the exponent.
-int bn_mod_inverse_secret_prime(BIGNUM *out, const BIGNUM *a, const BIGNUM *p,
-                                BN_CTX *ctx, const BN_MONT_CTX *mont_p);
-
-// bn_jacobi returns the Jacobi symbol of |a| and |b| (which is -1, 0 or 1), or
-// -2 on error.
-int bn_jacobi(const BIGNUM *a, const BIGNUM *b, BN_CTX *ctx);
->>>>>>> 808f8329
 
 
 #if defined(__cplusplus)
