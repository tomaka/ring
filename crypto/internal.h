/* Copyright (C) 1995-1998 Eric Young (eay@cryptsoft.com)
 * All rights reserved.
 *
 * This package is an SSL implementation written
 * by Eric Young (eay@cryptsoft.com).
 * The implementation was written so as to conform with Netscapes SSL.
 *
 * This library is free for commercial and non-commercial use as long as
 * the following conditions are aheared to.  The following conditions
 * apply to all code found in this distribution, be it the RC4, RSA,
 * lhash, DES, etc., code; not just the SSL code.  The SSL documentation
 * included with this distribution is covered by the same copyright terms
 * except that the holder is Tim Hudson (tjh@cryptsoft.com).
 *
 * Copyright remains Eric Young's, and as such any Copyright notices in
 * the code are not to be removed.
 * If this package is used in a product, Eric Young should be given attribution
 * as the author of the parts of the library used.
 * This can be in the form of a textual message at program startup or
 * in documentation (online or textual) provided with the package.
 *
 * Redistribution and use in source and binary forms, with or without
 * modification, are permitted provided that the following conditions
 * are met:
 * 1. Redistributions of source code must retain the copyright
 *    notice, this list of conditions and the following disclaimer.
 * 2. Redistributions in binary form must reproduce the above copyright
 *    notice, this list of conditions and the following disclaimer in the
 *    documentation and/or other materials provided with the distribution.
 * 3. All advertising materials mentioning features or use of this software
 *    must display the following acknowledgement:
 *    "This product includes cryptographic software written by
 *     Eric Young (eay@cryptsoft.com)"
 *    The word 'cryptographic' can be left out if the rouines from the library
 *    being used are not cryptographic related :-).
 * 4. If you include any Windows specific code (or a derivative thereof) from
 *    the apps directory (application code) you must include an acknowledgement:
 *    "This product includes software written by Tim Hudson (tjh@cryptsoft.com)"
 *
 * THIS SOFTWARE IS PROVIDED BY ERIC YOUNG ``AS IS'' AND
 * ANY EXPRESS OR IMPLIED WARRANTIES, INCLUDING, BUT NOT LIMITED TO, THE
 * IMPLIED WARRANTIES OF MERCHANTABILITY AND FITNESS FOR A PARTICULAR PURPOSE
 * ARE DISCLAIMED.  IN NO EVENT SHALL THE AUTHOR OR CONTRIBUTORS BE LIABLE
 * FOR ANY DIRECT, INDIRECT, INCIDENTAL, SPECIAL, EXEMPLARY, OR CONSEQUENTIAL
 * DAMAGES (INCLUDING, BUT NOT LIMITED TO, PROCUREMENT OF SUBSTITUTE GOODS
 * OR SERVICES; LOSS OF USE, DATA, OR PROFITS; OR BUSINESS INTERRUPTION)
 * HOWEVER CAUSED AND ON ANY THEORY OF LIABILITY, WHETHER IN CONTRACT, STRICT
 * LIABILITY, OR TORT (INCLUDING NEGLIGENCE OR OTHERWISE) ARISING IN ANY WAY
 * OUT OF THE USE OF THIS SOFTWARE, EVEN IF ADVISED OF THE POSSIBILITY OF
 * SUCH DAMAGE.
 *
 * The licence and distribution terms for any publically available version or
 * derivative of this code cannot be changed.  i.e. this code cannot simply be
 * copied and put under another distribution licence
 * [including the GNU Public Licence.]
 */
/* ====================================================================
 * Copyright (c) 1998-2001 The OpenSSL Project.  All rights reserved.
 *
 * Redistribution and use in source and binary forms, with or without
 * modification, are permitted provided that the following conditions
 * are met:
 *
 * 1. Redistributions of source code must retain the above copyright
 *    notice, this list of conditions and the following disclaimer.
 *
 * 2. Redistributions in binary form must reproduce the above copyright
 *    notice, this list of conditions and the following disclaimer in
 *    the documentation and/or other materials provided with the
 *    distribution.
 *
 * 3. All advertising materials mentioning features or use of this
 *    software must display the following acknowledgment:
 *    "This product includes software developed by the OpenSSL Project
 *    for use in the OpenSSL Toolkit. (http://www.openssl.org/)"
 *
 * 4. The names "OpenSSL Toolkit" and "OpenSSL Project" must not be used to
 *    endorse or promote products derived from this software without
 *    prior written permission. For written permission, please contact
 *    openssl-core@openssl.org.
 *
 * 5. Products derived from this software may not be called "OpenSSL"
 *    nor may "OpenSSL" appear in their names without prior written
 *    permission of the OpenSSL Project.
 *
 * 6. Redistributions of any form whatsoever must retain the following
 *    acknowledgment:
 *    "This product includes software developed by the OpenSSL Project
 *    for use in the OpenSSL Toolkit (http://www.openssl.org/)"
 *
 * THIS SOFTWARE IS PROVIDED BY THE OpenSSL PROJECT ``AS IS'' AND ANY
 * EXPRESSED OR IMPLIED WARRANTIES, INCLUDING, BUT NOT LIMITED TO, THE
 * IMPLIED WARRANTIES OF MERCHANTABILITY AND FITNESS FOR A PARTICULAR
 * PURPOSE ARE DISCLAIMED.  IN NO EVENT SHALL THE OpenSSL PROJECT OR
 * ITS CONTRIBUTORS BE LIABLE FOR ANY DIRECT, INDIRECT, INCIDENTAL,
 * SPECIAL, EXEMPLARY, OR CONSEQUENTIAL DAMAGES (INCLUDING, BUT
 * NOT LIMITED TO, PROCUREMENT OF SUBSTITUTE GOODS OR SERVICES;
 * LOSS OF USE, DATA, OR PROFITS; OR BUSINESS INTERRUPTION)
 * HOWEVER CAUSED AND ON ANY THEORY OF LIABILITY, WHETHER IN CONTRACT,
 * STRICT LIABILITY, OR TORT (INCLUDING NEGLIGENCE OR OTHERWISE)
 * ARISING IN ANY WAY OUT OF THE USE OF THIS SOFTWARE, EVEN IF ADVISED
 * OF THE POSSIBILITY OF SUCH DAMAGE.
 * ====================================================================
 *
 * This product includes cryptographic software written by Eric Young
 * (eay@cryptsoft.com).  This product includes software written by Tim
 * Hudson (tjh@cryptsoft.com). */

#ifndef OPENSSL_HEADER_CRYPTO_INTERNAL_H
#define OPENSSL_HEADER_CRYPTO_INTERNAL_H

#include <assert.h>

#if defined(__clang__) || defined(_MSC_VER)
#include <string.h>
#endif

#include <stddef.h>

#include <GFp/base.h>
#include <GFp/type_check.h>

#if !defined(__cplusplus)
#if defined(_MSC_VER)
<<<<<<< HEAD
#pragma warning(push, 3)
#include <intrin.h>
#pragma warning(pop)
#if !defined(__cplusplus)
#define alignas(x) __declspec(align(x))
#define alignof __alignof
#endif
#elif !defined(__clang__) && defined(__GNUC__) && __GNUC__ == 4 && \
      __GNUC_MINOR__ <= 6
#define alignas(x) __attribute__((aligned (x)))
#define alignof __alignof__
=======
#define alignas(x) __declspec(align(x))
#define alignof __alignof
>>>>>>> 3a18bf04
#else
#include <stdalign.h>
#endif
#endif

#if defined(__cplusplus)
extern "C" {
#endif


#if defined(OPENSSL_X86) || defined(OPENSSL_X86_64) || defined(OPENSSL_ARM) || \
    defined(OPENSSL_AARCH64) || defined(OPENSSL_PPC64LE)
// GFp_cpuid_setup initializes the platform-specific feature cache.
void GFp_cpuid_setup(void);
#endif

#define OPENSSL_LITTLE_ENDIAN 1
#define OPENSSL_BIG_ENDIAN 2

#if defined(OPENSSL_X86_64) || defined(OPENSSL_X86) || \
    (defined(__BYTE_ORDER__) && defined(__ORDER_LITTLE_ENDIAN__) && \
     __BYTE_ORDER__ == __ORDER_LITTLE_ENDIAN__)
#define OPENSSL_ENDIAN OPENSSL_LITTLE_ENDIAN
#elif defined(__BYTE_ORDER__) && defined(__ORDER_BIG_ENDIAN__) && \
      __BYTE_ORDER__ == __ORDER_BIG_ENDIAN__
#define OPENSSL_ENDIAN OPENSSL_BIG_ENDIAN
#else
#error "Cannot determine endianness"
#endif


#if defined(__GNUC__)
#define bswap_u32(x) __builtin_bswap32(x)
#define bswap_u64(x) __builtin_bswap64(x)
#elif defined(_MSC_VER)
#pragma intrinsic(_byteswap_ulong, _byteswap_uint64)
#define bswap_u32(x) _byteswap_ulong(x)
#define bswap_u64(x) _byteswap_uint64(x)
#endif


#if !defined(_MSC_VER) && defined(OPENSSL_64_BIT)
typedef __int128_t int128_t;
typedef __uint128_t uint128_t;
#endif


// Constant-time utility functions.
//
// The following methods return a bitmask of all ones (0xff...f) for true and 0
// for false. This is useful for choosing a value based on the result of a
// conditional in constant time. For example,
//
// if (a < b) {
//   c = a;
// } else {
//   c = b;
// }
//
// can be written as
//
// crypto_word_t lt = constant_time_lt_w(a, b);
// c = constant_time_select_w(lt, a, b);

// crypto_word_t is the type that most constant-time functions use. Ideally we
// would like it to be |size_t|, but NaCl builds in 64-bit mode with 32-bit
// pointers, which means that |size_t| can be 32 bits when |BN_ULONG| is 64
// bits. Since we want to be able to do constant-time operations on a
// |BN_ULONG|, |crypto_word_t| is defined as an unsigned value with the native
// word length.
#if defined(OPENSSL_64_BIT)
typedef uint64_t crypto_word_t;
#elif defined(OPENSSL_32_BIT)
typedef uint32_t crypto_word_t;
#else
#error "Must define either OPENSSL_32_BIT or OPENSSL_64_BIT"
#endif

#define CONSTTIME_TRUE_W ~((crypto_word_t)0)
#define CONSTTIME_FALSE_W ((crypto_word_t)0)
#define CONSTTIME_TRUE_8 ((uint8_t)0xff)
#define CONSTTIME_FALSE_8 ((uint8_t)0)

// constant_time_msb_w returns the given value with the MSB copied to all the
// other bits.
static inline crypto_word_t constant_time_msb_w(crypto_word_t a) {
  return 0u - (a >> (sizeof(a) * 8 - 1));
}

// constant_time_is_zero_w returns 0xff..f if a == 0 and 0 otherwise.
static inline crypto_word_t constant_time_is_zero_w(crypto_word_t a) {
  // Here is an SMT-LIB verification of this formula:
  //
  // (define-fun is_zero ((a (_ BitVec 32))) (_ BitVec 32)
  //   (bvand (bvnot a) (bvsub a #x00000001))
  // )
  //
  // (declare-fun a () (_ BitVec 32))
  //
  // (assert (not (= (= #x00000001 (bvlshr (is_zero a) #x0000001f)) (= a #x00000000))))
  // (check-sat)
  // (get-model)
  return constant_time_msb_w(~a & (a - 1));
}

static inline crypto_word_t constant_time_is_nonzero_w(crypto_word_t a) {
  return ~constant_time_is_zero_w(a);
}

// constant_time_is_zero_8 acts like |constant_time_is_zero_w| but returns an
// 8-bit mask.
static inline uint8_t constant_time_is_zero_8(crypto_word_t a) {
  return (uint8_t)(constant_time_is_zero_w(a));
}

// constant_time_eq_w returns 0xff..f if a == b and 0 otherwise.
static inline crypto_word_t constant_time_eq_w(crypto_word_t a,
                                               crypto_word_t b) {
  return constant_time_is_zero_w(a ^ b);
}

// constant_time_eq_int acts like |constant_time_eq_w| but works on int
// values.
static inline crypto_word_t constant_time_eq_int(int a, int b) {
  return constant_time_eq_w((crypto_word_t)(a), (crypto_word_t)(b));
}

// constant_time_select_w returns (mask & a) | (~mask & b). When |mask| is all
// 1s or all 0s (as returned by the methods above), the select methods return
// either |a| (if |mask| is nonzero) or |b| (if |mask| is zero).
static inline crypto_word_t constant_time_select_w(crypto_word_t mask,
                                                   crypto_word_t a,
                                                   crypto_word_t b) {
  return (mask & a) | (~mask & b);
}

// from_be_u32_ptr returns the 32-bit big-endian-encoded value at |data|.
static inline uint32_t from_be_u32_ptr(const uint8_t *data) {
#if defined(__clang__) || defined(_MSC_VER)
  // XXX: Unlike GCC, Clang doesn't optimize compliant access to unaligned data
  // well. See https://llvm.org/bugs/show_bug.cgi?id=20605,
  // https://llvm.org/bugs/show_bug.cgi?id=17603,
  // http://blog.regehr.org/archives/702, and
  // http://blog.regehr.org/archives/1055. MSVC seems to have similar problems.
  uint32_t value;
  memcpy(&value, data, sizeof(value));
#if OPENSSL_ENDIAN != OPENSSL_BIG_ENDIAN
  value = bswap_u32(value);
#endif
  return value;
#else
  return ((uint32_t)data[0] << 24) |
         ((uint32_t)data[1] << 16) |
         ((uint32_t)data[2] << 8) |
         ((uint32_t)data[3]);
#endif
}


// from_be_u64_ptr returns the 64-bit big-endian-encoded value at |data|.
static inline uint64_t from_be_u64_ptr(const uint8_t *data) {
#if defined(__clang__) || defined(_MSC_VER)
  // XXX: Unlike GCC, Clang doesn't optimize compliant access to unaligned data
  // well. See https://llvm.org/bugs/show_bug.cgi?id=20605,
  // https://llvm.org/bugs/show_bug.cgi?id=17603,
  // http://blog.regehr.org/archives/702, and
  // http://blog.regehr.org/archives/1055. MSVC seems to have similar problems.
  uint64_t value;
  memcpy(&value, data, sizeof(value));
#if OPENSSL_ENDIAN != OPENSSL_BIG_ENDIAN
  value = bswap_u64(value);
#endif
  return value;
#else
  return ((uint64_t)data[0] << 56) |
         ((uint64_t)data[1] << 48) |
         ((uint64_t)data[2] << 40) |
         ((uint64_t)data[3] << 32) |
         ((uint64_t)data[4] << 24) |
         ((uint64_t)data[5] << 16) |
         ((uint64_t)data[6] << 8) |
         ((uint64_t)data[7]);
#endif
}

// to_be_u32_ptr writes the value |x| to the location |out| in big-endian
// order.
static inline void to_be_u32_ptr(uint8_t *out, uint32_t value) {
#if defined(__clang__) || defined(_MSC_VER)
  // XXX: Unlike GCC, Clang doesn't optimize compliant access to unaligned data
  // well. See https://llvm.org/bugs/show_bug.cgi?id=20605,
  // https://llvm.org/bugs/show_bug.cgi?id=17603,
  // http://blog.regehr.org/archives/702, and
  // http://blog.regehr.org/archives/1055. MSVC seems to have similar problems.
#if  OPENSSL_ENDIAN != OPENSSL_BIG_ENDIAN
  value = bswap_u32(value);
#endif
  memcpy(out, &value, sizeof(value));
#else
  out[0] = (uint8_t)(value >> 24);
  out[1] = (uint8_t)(value >> 16);
  out[2] = (uint8_t)(value >> 8);
  out[3] = (uint8_t)value;
#endif
}

// to_be_u64_ptr writes the value |value| to the location |out| in big-endian
// order.
static inline void to_be_u64_ptr(uint8_t *out, uint64_t value) {
#if defined(__clang__) || defined(_MSC_VER)
  // XXX: Unlike GCC, Clang doesn't optimize compliant access to unaligned data
  // well. See https://llvm.org/bugs/show_bug.cgi?id=20605,
  // https://llvm.org/bugs/show_bug.cgi?id=17603,
  // http://blog.regehr.org/archives/702, and
  // http://blog.regehr.org/archives/1055. MSVC seems to have similar problems.
#if  OPENSSL_ENDIAN != OPENSSL_BIG_ENDIAN
  value = bswap_u64(value);
#endif
  memcpy(out, &value, sizeof(value));
#else
  out[0] = (uint8_t)(value >> 56);
  out[1] = (uint8_t)(value >> 48);
  out[2] = (uint8_t)(value >> 40);
  out[3] = (uint8_t)(value >> 32);
  out[4] = (uint8_t)(value >> 24);
  out[5] = (uint8_t)(value >> 16);
  out[6] = (uint8_t)(value >> 8);
  out[7] = (uint8_t)value;
#endif
}

// from_be_u64 returns the native representation of the 64-bit
// big-endian-encoded value |x|.
static inline uint64_t from_be_u64(uint64_t x) {
#if OPENSSL_ENDIAN != OPENSSL_BIG_ENDIAN
  x = bswap_u64(x);
#endif
  return x;
}


#if defined(__cplusplus)
}  // extern C
#endif

#endif  // OPENSSL_HEADER_CRYPTO_INTERNAL_H<|MERGE_RESOLUTION|>--- conflicted
+++ resolved
@@ -120,24 +120,20 @@
 #include <GFp/base.h>
 #include <GFp/type_check.h>
 
-#if !defined(__cplusplus)
 #if defined(_MSC_VER)
-<<<<<<< HEAD
 #pragma warning(push, 3)
 #include <intrin.h>
 #pragma warning(pop)
+#endif
+
 #if !defined(__cplusplus)
+#if defined(_MSC_VER)
 #define alignas(x) __declspec(align(x))
 #define alignof __alignof
-#endif
 #elif !defined(__clang__) && defined(__GNUC__) && __GNUC__ == 4 && \
       __GNUC_MINOR__ <= 6
 #define alignas(x) __attribute__((aligned (x)))
 #define alignof __alignof__
-=======
-#define alignas(x) __declspec(align(x))
-#define alignof __alignof
->>>>>>> 3a18bf04
 #else
 #include <stdalign.h>
 #endif
